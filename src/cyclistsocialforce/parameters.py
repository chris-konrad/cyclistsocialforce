# -*- coding: utf-8 -*-
"""
Created on Tue Sep 26 12:16:53 2023.

Classes managing the parameter sets of the model and the visualisation.

@author: Christoph M. Schmidt
"""

import numpy as np
import control as ct
import warnings

from cyclistsocialforce.utils import thresh
from pypaperutils.design import TUDcolors

from bicycleparameters.parameter_dicts import meijaard2007_browser_jason
from bicycleparameters.parameter_sets import Meijaard2007ParameterSet
from bicycleparameters.models import Meijaard2007Model


class VehicleDrawingParameters:
    """Class storing and maintaining the parameters for a vehicle drawing.

    Parameters include colors,
    To be used together with cyclistsocialforce.visualisation.Vehicle
    """

    def __init__(
        self,
        animated=False,
        draw_force_resulting=True,
        draw_force_destination=True,
        draw_forces_repulsive=True,
        draw_trajectory=True,
        draw_nextdest=False,
        draw_destqueue=True,
        draw_pastdest=True,
        draw_name=True,
        force_color_dest=None,
        force_color_rep=None,
        force_color_res=None,
    ):
        self.draw_force_resulting = draw_force_resulting
        self.draw_force_destination = draw_force_destination
        self.draw_forces_repulsive = draw_forces_repulsive
        self.draw_trajectory = draw_trajectory
        self.draw_nextdest = draw_nextdest
        self.draw_destqueue = draw_destqueue
        self.draw_pastdest = draw_pastdest
        self.draw_name = draw_name
        self.animated = animated

        self.tud_colors = TUDcolors()

        self.init_forcearrow_colors(
            force_color_dest, force_color_rep, force_color_res
        )

    def init_forcearrow_colors(
        self, force_color_dest=None, force_color_rep=None, force_color_res=None
    ):
        """Initializes the face and edge colors for the force arrows.

        Parameters
        ----------
        force_color_dest : color, optional
            The default is gray.
        force_color_rep : color, optional
            The default is gray.
        force_color_res : color, optional
            The default is something dark.

        Returns
        -------
        None.

        """
        if force_color_dest is None:
            force_color_dest = "gray"
        if force_color_rep is None:
            force_color_rep = "gray"
        if force_color_res is None:
            force_color_res = (12.0 / 255, 35.0 / 255, 64.0 / 255)

        self.force_color_dest = force_color_dest
        self.force_color_rep = force_color_rep
        self.force_color_res = force_color_res

    def get_draw_forces(self):
        return (
            self.draw_forces_destination
            or self.draw_forces_repulsive
            or self.draw_forces_resulting
        )


class BikeDrawing2DParameters(VehicleDrawingParameters):
    """Class storing and maintaining the parameters for a bicycle drawing.

    Parameters include colors,
    To be used together with cyclistsocialforce.visualisation.BicycleDrawing2D

    """

    def __init__(
        self,
        animated=False,
        bike_color_frame=None,
        bike_color_wheels=None,
        rider_color_body=None,
        rider_color_head=None,
        roll_indicator_color_edge=None,
        roll_indicator_color_bg=None,
        roll_indicator_color_marker=None,
        force_color_dest=None,
        force_color_rep=None,
        force_color_res=None,
        draw_force_resulting=True,
        draw_force_destination=True,
        draw_forces_repulsive=True,
        draw_roll_indicator=True,
        draw_trajectory=True,
        draw_nextdest=False,
        draw_destqueue=True,
        draw_pastdest=True,
        draw_name=True,
        proj_3d=False,
    ):
        """Create a bicycle drawing parameters object.


        Parameters
        ----------
        bike_color_frame : color, optional
            The default is TU Delft cyan.
        bike_color_wheels : color, optional
            The default is gray.
        rider_color_body : color or list of colors, optional
            The default is random sampling from all TU Delft colors. If
            a list of colors is provided the body color is randomly sampled
            from this list.
        rider_color_head : color, optional
            The default is TU Delft cyan.
        rider_color_edge : color, optional
            The default is TU Delft cyan.
        rider_color_background : color, optional
            The default is TU Delft cyan.
        rider_color_marker : color, optional
            The default is TU Delft cyan.
        force_color_dest : color, optional
            The default is gray.
        force_color_rep : color, optional
            The default is gray.
        force_color_res : color, optional
            The default is something dark.
        draw_force_resulting : boolean, optional
            Show arrows for the resulting force experienced by the cyclist. The default
            is true.
        draw_forces_repulsive : boolean, optional
            Show arrows for the repulsive forces experienced by the cyclist.
            The default is true.
        draw_force_destination : boolean, optional
            Show arrows for the destination forces experienced by the cyclist.
            The default is true.
        draw_roll_indicator : boolean, optional
            Adds the roll indicator colors to the color lists.
            The default is True.
        proj3d : TYPE, optional
            Prepares color lists for the 3D drawing instead of 2D.
            The default is False.

        Returns
        -------
        None.

        """
        super().__init__(
            animated,
            draw_force_resulting,
            draw_force_destination,
            draw_forces_repulsive,
            draw_trajectory,
            draw_nextdest,
            draw_destqueue,
            draw_pastdest,
            draw_name,
            force_color_dest,
            force_color_rep,
            force_color_res,
        )

        self.proj_3d = proj_3d
        self.draw_roll_indicator = draw_roll_indicator

        self.init_riderbike_colors(
            bike_color_frame,
            bike_color_wheels,
            rider_color_body,
            rider_color_head,
            roll_indicator_color_edge,
            roll_indicator_color_bg,
            roll_indicator_color_marker,
        )
        self.make_colorlists_riderbike()

    def init_riderbike_colors(
        self,
        bike_color_frame=None,
        bike_color_wheels=None,
        rider_color_body=None,
        rider_color_head=None,
        roll_indicator_color_edge=None,
        roll_indicator_color_bg=None,
        roll_indicator_color_marker=None,
    ):
        """Initializes the face and edge colors for the bike-rider polygon
        including the roll indicator.


        Parameters
        ----------
        bike_color_frame : color, optional
            The default is TU Delft cyan.
        bike_color_wheels : color, optional
            The default is gray.
        rider_color_body : color or list of colors, optional
            The default is random sampling from all TU Delft colors. If
            a list of colors is provided the body color is randomly sampled
            from this list.
        rider_color_head : color, optional
            The default is TU Delft cyan.
        rider_color_edge : color, optional
            The default is TU Delft cyan.
        rider_color_background : color, optional
            The default is TU Delft cyan.
        rider_color_marker : color, optional
            The default is TU Delft cyan.

        Returns
        -------
        None.

        """

        if bike_color_frame is None:
            bike_color_frame = self.tud_colors.get("cyaan")
        if bike_color_wheels is None:
            bike_color_wheels = "gray"

        if rider_color_body is None:
            rider_color_body = self.tud_colors.get(
                np.random.randint(0, len(self.tud_colors.colors))
            )
        elif isinstance(rider_color_body, list):
            rider_color_body = rider_color_body[
                np.random.randint(0, len(rider_color_body))
            ]

        if rider_color_head is None:
            rider_color_head = self.tud_colors.get("cyaan")

        if roll_indicator_color_edge is None:
            roll_indicator_color_edge = "black"
        if roll_indicator_color_bg is None:
            roll_indicator_color_bg = "none"
        if roll_indicator_color_marker is None:
            roll_indicator_color_marker = self.tud_colors.get("rood")

        self.bike_color_frame = bike_color_frame
        self.bike_color_wheels = bike_color_wheels
        self.rider_color_body = rider_color_body
        self.rider_color_head = rider_color_head
        self.roll_indicator_color_edge = roll_indicator_color_edge
        self.roll_indicator_color_bg = roll_indicator_color_bg
        self.roll_indicator_color_marker = roll_indicator_color_marker

    def make_colorlists_riderbike(self):
        """Create the list of colors for the rider+bike polygons.


        Returns
        -------
        None.

        """

        self.fcolors_riderbike = [
            self.bike_color_wheels,
            self.bike_color_wheels,
            self.bike_color_frame,
            self.bike_color_frame,
            self.rider_color_body,
            self.rider_color_body,
            self.rider_color_body,
            self.rider_color_head,
        ]

        self.ecolors_riderbike = ["none"] * 8

        if self.draw_roll_indicator:
            if self.proj_3d:
                self.fcolors_riderbike += [
                    self.roll_indicator_color_edge,
                ]
                self.ecolors_riderbike += [
                    "none",
                ]
            else:
                self.fcolors_riderbike += [
                    self.roll_indicator_color_bg,
                    self.roll_indicator_color_marker,
                ]
                self.ecolors_riderbike += [
                    self.roll_indicator_color_edge,
                    "none",
                ]


class RoadElementParameters:
    def __init__(
        self,
        roadsurface_color=(0.8, 0.8, 0.8),
        roadedge_color="white",
        roadedge_linewidth=1,
        F_0=0.05,
        sigma=3.0,
    ):
        self.roadsurface_color = roadsurface_color

        self.roadedge_color = roadedge_color
        self.roadedge_linewidth = roadedge_linewidth

        self.F_0 = F_0
        self.sigma = sigma

    @property
    def F_0(self) -> float:
        return self._F_0

    @F_0.setter
    def F_0(self, F_0) -> None:
        if hasattr(self, "_F_0"):
            raise AttributeError("F_0 is immutable.")
        if not isinstance(F_0, float):
            msg = "F_0 must be a float."
            raise TypeError(msg)
        if not F_0 >= 0:
            raise ValueError(
                f"F_0 must be >=0, instead it was \
                             {F_0:.2f}"
            )
        self._F_0 = F_0

    @property
    def sigma(self) -> float:
        return self._sigma

    @sigma.setter
    def sigma(self, sigma) -> None:
        if hasattr(self, "_sigma"):
            raise AttributeError("sigma is immutable.")
        if not isinstance(sigma, float):
            msg = "sigma must be a float."
            raise TypeError(msg)
        if not sigma >= 0:
            raise ValueError(
                f"sigma must be >=0, instead it was \
                             {sigma:.2f}"
            )
        self._sigma = sigma


class VehicleParameters:
    """Base class for all Vehicle-specific paramter classes.
    Calculate and update the parameters of a vehicle.

    Provides tactical parameters.
    """

    LIMIT_PREC = 1e-4

    def __init__(
        self,
        t_s: float = 0.01,
        d_arrived_inter: float = 2.0,
        d_arrived_stop: float = 2.0,
        v_max_stop: float = 0.1,
        v_max_harddecel: float = 2.5,
        hfov: float = 2 * np.pi,
        calib_mode=False,
        verbose=True,
        rep_force={},
        dest_force={},
        dynamics={},
        # repulsive force field parameters
        f_0: float = 7.0,
        e_0: float = 0.995,
        e_1: float = 0.7,
        sigma_0: float = 0.5,
        sigma_1: float = 5.0,
        sigma_2: float = 0.3,
        sigma_3: float = 4.9,
    ) -> None:
        """Create the parameter set of a default vehicle.

        TODO:
        - Add interface to set parameters to values other then the default.
        - Add randomness.
        - Add compatibility to SUMO *.rou.xml.


        parameters
        ----------
        t_s : float, optional
            Sample time. The default is 0.01.
        d_arrived_inter : float, optional
            Distance to intermediate destination at which the destination
            counts are "arrived" and the vehicle continues to the next
            destination. The default is 2.0.
        d_arrived_stop : float, optional
            Distance to stop destination at which the destination counts as
            "arrived" and the vehicle may stop. The default is 2.0.
        v_max_stop : float, optional
            Maximum speed below which the vehcile may count as stopped.
            The default is 0.1.
        v_max_harddecel : float, optional
            Maximum speed below which the vehicle may apply hard decceleration
            for a normal stop at a stop destination. The default is 2.5.
        hfov : float, optional
            Horizontal field of view of the vehicle driver/rider. The vehicle
            will react to other road users within that field of view and ignore
            those outside. The default is 2*np.pi.

        Returns
        -------
        None


        """
        self.calib_mode = calib_mode
        self.verbose = verbose

        self.t_s = t_s
        self.d_arrived_inter = d_arrived_inter
        self.d_arrived_stop = d_arrived_stop
        self.v_max_stop = v_max_stop
        self.v_max_harddecel = v_max_harddecel
        self.hfov = hfov
        
        self.rep_force = rep_force
        self.dest_force = dest_force

        self._e_1 = 0  # set this before the first e_0 assignment, otherwise the value check of e_0 does not work.
        self.f_0 = f_0
        self.e_0 = e_0
        self.e_1 = e_1
        self.sigma_0 = sigma_0
        self.sigma_1 = sigma_1
        self.sigma_2 = sigma_2
        self.sigma_3 = sigma_3

    # ---- PROPERTIES ----

    @property
    def t_s(self) -> float:
        return self._t_s

    @t_s.setter
    def t_s(self, t_s) -> None:
        if hasattr(self, "_t_s"):
            raise AttributeError("t_s is immutable.")
        if not isinstance(t_s, float):
            msg = "t_s must be a float."
            raise TypeError(msg)
        if not t_s >= 0:
            raise ValueError(
                f"t_s must be >=0, instead it was \
                             {t_s:.2f}"
            )
        self._t_s = t_s

    @property
    def d_arrived_inter(self) -> float:
        return self._d_arrived_inter

    @d_arrived_inter.setter
    def d_arrived_inter(self, d_arrived_inter) -> None:
        if not isinstance(d_arrived_inter, float):
            raise TypeError("d_arrived_inter must be a float")
        if not d_arrived_inter >= 0:
            raise ValueError(
                f"d_arrived_inter must be >=0, instead it was \
                             {d_arrived_inter:.2f}"
            )
        self._d_arrived_inter = d_arrived_inter

    @property
    def d_arrived_stop(self) -> float:
        return self._d_arrived_stop

    @d_arrived_stop.setter
    def d_arrived_stop(self, d_arrived_stop) -> None:
        if hasattr(self, "_d_arrived_stop"):
            raise AttributeError("d_arrived_stop is immutable.")
        if not isinstance(d_arrived_stop, float):
            msg = "d_arrived_stop must be a float."
            raise TypeError(msg)
        if not d_arrived_stop >= 0:
            raise ValueError(
                f"d_arrived_stop must be >=0, instead it was \
                             {d_arrived_stop:.2f}"
            )
        self._d_arrived_stop = d_arrived_stop

    @property
    def v_max_stop(self) -> float:
        return self._v_max_stop

    @v_max_stop.setter
    def v_max_stop(self, v_max_stop) -> None:
        if hasattr(self, "_v_max_stop"):
            raise AttributeError("v_max_stop is immutable.")
        if not isinstance(v_max_stop, float):
            msg = "v_max_stop must be a float."
            raise TypeError(msg)
        if not v_max_stop >= 0:
            raise ValueError(
                f"v_max_stop must be >=0, instead it was \
                             {v_max_stop:.2f}"
            )
        self._v_max_stop = v_max_stop

    @property
    def v_max_harddecel(self) -> float:
        return self._v_max_harddecel

    @v_max_harddecel.setter
    def v_max_harddecel(self, v_max_harddecel) -> None:
        if hasattr(self, "_v_max_harddecel"):
            raise AttributeError("v_max_harddecel is immutable.")
        if not isinstance(v_max_harddecel, float):
            msg = "v_max_harddecel must be a float."
            raise TypeError(msg)
        if not v_max_harddecel >= 0:
            raise ValueError(
                f"v_max_harddecel must be >=0, instead it was \
                             {v_max_harddecel:.2f}"
            )
        self._v_max_harddecel = v_max_harddecel

    @property
    def hfov(self) -> float:
        return self._hfov

    @hfov.setter
    def hfov(self, hfov) -> None:
        if hasattr(self, "_hfov"):
            raise AttributeError("hfov is immutable.")
        if not isinstance(hfov, float):
            msg = "hfov must be a float."
            raise TypeError(msg)
        if not 0 < hfov <= 2 * np.pi:
            raise ValueError(
                f"hfov must be in ]0,2*pi], instead it was \
                             {hfov:.2f}"
            )
        self._hfov = hfov

    @property
    def f_0(self) -> float:
        return self._f_0

    @f_0.setter
    def f_0(self, f_0) -> None:
        if not isinstance(f_0, float):
            raise TypeError("f_0 must be a float.")
        if not f_0 >= 0:
            msg = f"f_0 must be >=0, instead it was {f_0:.2f}"
            if self.calib_mode:
                if self.verbose: warnings.warn(msg)
                f_0 = self.LIMIT_PREC
            else:
                raise ValueError(msg)
        self._f_0 = f_0

    @property
    def e_0(self) -> float:
        return self._e_0

    @e_0.setter
    def e_0(self, e_0) -> None:
        if not isinstance(e_0, float):
            raise TypeError("e_0 must be a float.")
        if not self.e_1 < e_0 <= 1:
            msg = f"e_0 must be in ]e_1={self.e_1:.2f}, 1], instead it was {e_0:.2f}"
            if self.calib_mode:
                if self.verbose: warnings.warn(msg)
                e_0 = thresh(e_0, (self.e_1 * 1.001, 0.99999))
            else:
                raise ValueError(msg)
        self._e_0 = e_0

    @property
    def e_1(self) -> float:
        return self._e_1

    @e_1.setter
    def e_1(self, e_1) -> None:
        if not isinstance(e_1, float):
            raise TypeError("e_1 must be a float.")
        if not 0 <= e_1 < self.e_0:
            msg = f"e_1 must be in [0,e_0={self.e_0:.2f}[, instead it was {e_1:.2f}"
            if self.calib_mode:
                if self.verbose: warnings.warn(msg)
                e_1 = thresh(e_1, (0, 0.99999 * self.e_0))
            else:
                raise ValueError(msg)
        self._e_1 = e_1

    @property
    def sigma_0(self) -> float:
        return self._sigma_0

    @sigma_0.setter
    def sigma_0(self, sigma_0) -> None:
        if not isinstance(sigma_0, float):
            raise TypeError("sigma_0 must be a float.")
        if not sigma_0 >= 0:
            msg = f"sigma_0 must be >=0, instead it was {sigma_0:.2f}"
            if self.calib_mode:
                if self.verbose: warnings.warn(msg)
                sigma_0 = self.LIMIT_PREC
            else:
                raise ValueError(msg)
        self._sigma_0 = sigma_0

    @property
    def sigma_1(self) -> float:
        return self._sigma_1

    @sigma_1.setter
    def sigma_1(self, sigma_1) -> None:
        if not isinstance(sigma_1, float):
            raise TypeError("sigma_1 must be a float.")
        if not sigma_1 >= 0:
            msg = f"sigma_1 must be >=0, instead it was {sigma_1:.2f}"
            if self.calib_mode:
                if self.verbose: warnings.warn(msg)
                sigma_1 = self.LIMIT_PREC
            else:
                raise ValueError(msg)
        self._sigma_1 = sigma_1

    @property
    def sigma_2(self) -> float:
        return self._sigma_2

    @sigma_2.setter
    def sigma_2(self, sigma_2) -> None:
        if not isinstance(sigma_2, float):
            raise TypeError("sigma_2 must be a float.")
        if not 0 < sigma_2 < self.sigma_0:
            msg = f"sigma_2 must be in [0,sigma_0={self.sigma_0:.2f}[, instead it was {sigma_2:.2f}"
            if self.calib_mode:
                if self.verbose: warnings.warn(msg)
                sigma_2 = thresh(sigma_2, (0, self.sigma_0 - self.LIMIT_PREC))
            else:
                raise ValueError(msg)
        self._sigma_2 = sigma_2

    @property
    def sigma_3(self) -> float:
        return self._sigma_3

    @sigma_3.setter
    def sigma_3(self, sigma_3) -> None:
        if not isinstance(sigma_3, float):
            raise TypeError("sigma_3 must be a float.")
        if not 0 < sigma_3 < self.sigma_1:
            msg = f"sigma_3 must be in [0,sigma_1={self.sigma_1:.2f}[, instead it was {sigma_3:.2f}"
            if self.calib_mode:
                if self.verbose: warnings.warn(msg)
                sigma_0 = thresh(sigma_3, (0, self.sigma_1 - self.LIMIT_PREC))
            else:
                raise ValueError(msg)
        self._sigma_3 = sigma_3

    # ---- METHODS ----

    def __str__(self):
        """Create string with a list of properties and values.

        Returns
        -------
        s : str
            Property-value list.

        """
        vardict = vars(self)
        s = ""
        for key in vardict:
            s += key + f" : {vardict[key]}\n"
        return s


class CarParameters(VehicleParameters):
    def __init__(
        self,
        length=4,
        width=2.0,
        **kwargs,
    ):
        super().__init__(**kwargs)

        self.length = length
        self.width = width


class BicycleParameters(VehicleParameters):
    """Calculate and update the parameters of a bicycle and it's rider.

    Inherits tactical parameters from VehicleParameters.

    Provides dynamic and social force parameters common to all bicycles.
    Provides physical and control parameters for the stable bicycle.

    Default pysical bike parameter values taken from:
        Moore, J. K.(2015, June 30). Bicycle Control Design in Python/v3.
        Plotly Graphing Libraries. https://plotly.com/python/v3/ipython-
        notebooks/bicycle-control-design/
    """

    def __init__(
        self,
        v_max_riding: tuple = [-1.0, 10.0],
        v_desired_default: float = 5.0,
        p_decay: float = 5.0,
        p_0: float = 30.0,
        hfov: float = np.pi * 2 / 3,
        v_max_stop: float = 0.6,
        l: float = 1.0,
        l_1: float = None,
        l_2: float = None,
        delta_max: float = 1.4,
        a_max: tuple = [-10.0, 10.0],
        a_desired_default: tuple = [-5.0, 5.0],
        k_p_v: float = 10.0,
        k_p_delta: float = 10.0,
        t_s: float = 0.01,
        d_arrived_inter: float = 2.0,
        d_arrived_stop: float = 2.0,
        v_max_harddecel: float = 2.5,
        g = 9.81,
        **kwargs,
    ) -> None:
        """Create the parameter set of a default bicycle.

        TODO:
        - Add interface to set parameters to values other then the
        default.
        - Add randomness.
        - Add compatibility to SUMO *.rou.xml.


        Parameters
        ----------
        t_s : float, optional
            Sample time. The default is 0.01.
        d_arrived_inter : float, optional
            Distance to intermediate destination at which the destination
            counts are "arrived" and the vehicle continues to the next
            destination. The default is 2.0.
        d_arrived_stop : float, optional
            Distance to stop destination at which the destination counts as
            "arrived" and the vehicle may stop. The default is 2.0.
        v_max_stop : float, optional
            Maximum speed below which the vehcile may count as stopped.
            The default is 0.1.
        v_max_harddecel : float, optional
            Maximum speed below which the vehicle may apply hard decceleration
            for a normal stop at a stop destination. The default is 2.5.
        v_max_riding : tuple, optional
            Maximal longitudinal velocity of the bicycle for forward and back-
            ward motion, given as [backward, forward]. The default is [-1.,7.].
        v_desired_default : float, optional
            Default desired forward velocity of the cyclist. The default is 5..
        p_decay : float, optional
            Repulisve force potential decay. The default is 5..
        p_0 : float, optional
            Repulsive force potenital magnitude at r=0. The default is 30..
        hfov : float, optional
            Horizontal field of view of the cyclist. The vehicle will react to
            other road users within that field of view and ignore those
            outside. The default is np.pi*2/3.
        l : float, optional
            Wheelbase of the bicycle. The default is 1.0. based on
            Moore (2015).
        l_1 : float, optional
            Front section of the wheelbase of the bicycle. The default is 0.5,
            based on Moore (2015).
        l_2 : float, optional
            Front section of the wheelbase of the bicycle. The default is 0.5,
            based on Moore (2015).
        delta_max : float, optional
            Mechanical maximum of the steering angle (symmetric). The default
            is 1.4.
        a_max : tuple, optional
            Maximum possible de-/acceleration range given as [breaking,
            accelerating]. The default is (-10.,10.).
        a_desired_default : tuple, optional
            Default desired de-/acceleration range given as [breaking,
            accelerating]. The default is (-5., 5.).
        k_p_v : float, optional
            Proportional gain for velocity control. The default is 10.0.
        k_p_delta : float, optional
            Proportional gain for steer angle control. The default is 10.0.

        Returns
        -------
        None

        """

        VehicleParameters.__init__(
            self,
            t_s=t_s,
            d_arrived_inter=d_arrived_inter,
            d_arrived_stop=d_arrived_stop,
            v_max_stop=v_max_stop,
            v_max_harddecel=v_max_harddecel,
            hfov=hfov,
            **kwargs,
        )

        # Dynamic v_max_ridingter default values
        self.v_max_riding = v_max_riding
        self.v_desired_default = v_desired_default

        # Social force parameter defauls
        self.p_decay = p_decay
        self.p_0 = p_0

        # Pysical bike parameter default value
        if l_1 is None and l_2 is None:
            assert l is not None, "If l_1 and l_2 are None, l may not be None!"
            l_1 = l / 2
            l_2 = l / 2
        if l is None:
            assert l_1 is not None, "Only one of l, l_1, l_2 may be None!"
            assert l_2 is not None, "Only one of l, l_1, l_2 may be None!"
            self.l_1 = l_1
            self.l_2 = l_2
            self.l = None
        elif l_1 is None:
            assert l is not None, "Only one of l, l_1, l_2 may be None!"
            assert l_2 is not None, "Only one of l, l_1, l_2 may be None!"
            self.l_2 = l_2
            self.l = l
            self.l_1 = None
        elif l_2 is None:
            assert l is not None, "Only one of l, l_1, l_2 may be None!"
            assert l_1 is not None, "Only one of l, l_1, l_2 may be None!"
            self.l_1 = l_1
            self.l = l
            self.l_2 = None
        else:
            assert l == l_1 + l_2, (
                "Equality l = l_1 + l_2 must hold! Set "
                "one of l, l_1, l_2 to None to automatically calculate the "
                "last parameter and ensure equality."
            )
            self.l = l
            self.l_1 = l_1
            self.l_2 = l_2

        self.delta_max = delta_max

        # Dynamic bike parameters
        self.a_max = a_max
        self.a_desired_default = a_desired_default

        # Control parameter default values
        self.k_p_v = k_p_v
        self.k_p_delta = k_p_delta
        
        #Physical constants
        self.g = g
 
    # ---- PROPERTIES ----

    @property
    def v_max_riding(self) -> float:
        return self._v_max_riding

    @v_max_riding.setter
    def v_max_riding(self, v_max_riding) -> None:
        if hasattr(self, "_v_max_riding"):
            raise AttributeError("v_max_riding is immutable.")
        if not isinstance(v_max_riding, (list, tuple)):
            raise TypeError("v_max_riding must be list or tuple.")
        if (not isinstance(v_max_riding[0], float)) or (
            not isinstance(v_max_riding[1], float)
        ):
            raise TypeError(
                "v_max_riding[0] and v_max_riding[1] \
                            must be float."
            )
        if (not v_max_riding[1] > 0) or (not v_max_riding[0] < 0):
            raise ValueError(
                f"v_max_riding[0] must be <0 and \
                             v_max_riding[1] must be >0, instead it was \
                             {v_max_riding}"
            )
        self._v_max_riding = v_max_riding

    @property
    def v_desired_default(self) -> float:
        return self._v_desired_default

    @v_desired_default.setter
    def v_desired_default(self, v_desired_default) -> None:
        if not isinstance(v_desired_default, float):
            msg = "v_desired_default must be a float."
            raise TypeError(msg)
        if not v_desired_default >= 0:
            raise ValueError(
                f"v_desired_default must be >=0, instead it was \
                             {v_desired_default:.2f}"
            )
        self._v_desired_default = v_desired_default

    @property
    def p_decay(self) -> float:
        return self._p_decay

    @p_decay.setter
    def p_decay(self, p_decay) -> None:
        if hasattr(self, "_p_decay"):
            raise AttributeError("p_decay is immutable.")
        if not isinstance(p_decay, float):
            msg = "p_decay must be a float."
            raise TypeError(msg)
        if not p_decay >= 0:
            raise ValueError(
                f"p_decay must be >=0, instead it was \
                             {p_decay:.2f}"
            )
        self._p_decay = p_decay

    @property
    def p_0(self) -> float:
        return self._p_0

    @p_0.setter
    def p_0(self, p_0) -> None:
        if hasattr(self, "_p_0"):
            raise AttributeError("p_0 is immutable.")
        if not isinstance(p_0, float):
            msg = "p_0 must be a float."
            raise TypeError(msg)
        if not p_0 >= 0:
            raise ValueError(
                f"p_0 must be >=0, instead it was \
                             {p_0:.2f}"
            )
        self._p_0 = p_0

    @property
    def l(self) -> float:
        return self._l

    @l.setter
    def l(self, l) -> None:
        if hasattr(self, "_l"):
            raise AttributeError("l is immutable.")
        if l is None:
            self._l = self.l_1 + self.l_2
        else:
            if not isinstance(l, float):
                msg = "l must be a float."
                raise TypeError(msg)
            if not l >= 0:
                raise ValueError(
                    f"l must be >=0, instead it was \
                                 {l:.2f}"
                )
            self._l = l

    @property
    def l_1(self) -> float:
        return self._l_1

    @l_1.setter
    def l_1(self, l_1) -> None:
        if hasattr(self, "_l_1"):
            raise AttributeError("l_1 is immutable.")
        if l_1 is None:
            self._l_1 = self.l - self._l_2
        else:
            if not isinstance(l_1, float):
                raise TypeError("l_1 must be a float.")
            if not l_1 >= 0:
                raise ValueError(
                    f"l_1 must be >=0, instead it was \
                                 {l_1:.2f}"
                )
            self._l_1 = l_1

    @property
    def l_2(self) -> float:
        return self._l_2

    @l_2.setter
    def l_2(self, l_2) -> None:
        if hasattr(self, "_l_2"):
            raise AttributeError("l_2 is immutable.")
        if l_2 is None:
            self._l_2 = self.l - self._l_1
        else:
            if not isinstance(l_2, float):
                raise TypeError("l_2 must be a float.")
            if not l_2 >= 0:
                raise ValueError(
                    f"l_2 must be >=0, instead it was \
                                 {l_2:.2f}"
                )
            self._l_2 = l_2

    @property
    def delta_max(self) -> float:
        return self._delta_max

    @delta_max.setter
    def delta_max(self, delta_max) -> None:
        if hasattr(self, "_delta_max"):
            raise AttributeError("delta_max is immutable.")
        if not isinstance(delta_max, float):
            msg = "delta_max must be a float."
            raise TypeError(msg)
        if not 0 <= delta_max <= np.pi:
            raise ValueError(
                f"delta_max must be in [0,pi], instead it was \
                             {delta_max:.2f}"
            )
        self._delta_max = delta_max

    @property
    def a_max(self) -> float:
        return self._a_max

    @a_max.setter
    def a_max(self, a_max) -> None:
        if hasattr(self, "_a_max"):
            raise AttributeError("a_max is immutable.")
        if not isinstance(a_max, (tuple, list)):
            raise TypeError("a_max must be a tuple or list.")
        if (not isinstance(a_max[0], float)) or (
            not isinstance(a_max[1], float)
        ):
            raise TypeError("a_max[0] and a_max[1] must be float.")
        if (not a_max[1] > 0) or (not a_max[0] < 0):
            raise ValueError(
                f"a_max[0] must be <0 and \
                             a_max[1] must be >0, instead it was \
                             {a_max}"
            )
        self._a_max = a_max

    @property
    def a_desired_default(self) -> float:
        return self._a_desired_default

    @a_desired_default.setter
    def a_desired_default(self, a_desired_default) -> None:
        if hasattr(self, "_a_desired_default"):
            raise AttributeError("a_desired_default is immutable.")
        if not isinstance(a_desired_default, (list, tuple)):
            raise TypeError("a_desired_default must be list or tuple.")
        if (not isinstance(a_desired_default[0], float)) or (
            not isinstance(a_desired_default[1], float)
        ):
            raise TypeError(
                "a_desired_default[0] and a_desired_default[1] \
                            must be float."
            )
        if (not a_desired_default[1] > 0) or (not a_desired_default[0] < 0):
            raise ValueError(
                f"a_desired_default[0] must be <0 and \
                             a_desired_default[1] must be >0, instead it was \
                             {a_desired_default}"
            )
        self._a_desired_default = a_desired_default

    @property
    def k_p_v(self) -> float:
        return self._k_p_v

    @k_p_v.setter
    def k_p_v(self, k_p_v) -> None:
        if hasattr(self, "_k_p_v"):
            raise AttributeError("k_p_v is immutable.")
        if not isinstance(k_p_v, float):
            raise TypeError("k_p_v must be a float.")
        if not k_p_v >= 0:
            raise ValueError(
                f"k_p_v must be >=0, instead it was \
                             {k_p_v:.2f}"
            )
        self._k_p_v = k_p_v

    @property
    def k_p_delta(self) -> float:
        return self._k_p_delta

    @k_p_delta.setter
    def k_p_delta(self, k_p_delta) -> None:
        if hasattr(self, "_k_p_delta"):
            raise AttributeError("k_p_delta is immutable.")
        if not isinstance(k_p_delta, float):
            raise TypeError("k_p_delta must be a float.")
        if not k_p_delta >= 0:
            raise ValueError(
                f"k_p_delta must be >=0, instead it was \
                             {k_p_delta:.2f}"
            )
        self._k_p_delta = k_p_delta
        
class ParticleBicycleParameters(BicycleParameters):
    
    FIXED_POLES = 0+0j #must have a double pole at FIXED_POLES
    N_POLES = 4
    
<<<<<<< HEAD
    def __init__(self, poles = (0 + 0j, 
                                0 + 0j, 
                                -0.6838867187499997+0j + 0j, 
                                -0.6838867187499997+0j + 0j),
                 **kwargs):
=======
    def __init__(self, poles = (0 + 0j, 0 + 0j, -0.97626953125+0j + 0j, -0.97626953125+0j + 0j), **kwargs):
>>>>>>> 149d5e04
        BicycleParameters.__init__(self, **kwargs)
        self.poles = poles
        
    @property
    def poles(self):
        return self._poles
    @poles.setter
    def poles(self, poles):
        if len(poles) != 4:
            msg = "ParticleBicycleParameters must have four poles! Instead" \
                  f"you provided {len(poles)}: poles = {poles}"
            ValueError(msg)
        if np.where(poles == self.FIXED_POLES)[0].size != 2:
            msg = "ParticleBicycleParameters must have a double pole at " \
                  f"{self.FIXED_POLES}. Instead the given poles where: " \
                  f"poles = {poles}"
        self._poles = poles
        
class PlanarBicycleParameters(BicycleParameters):
    
    def __init__(self, 
<<<<<<< HEAD
                 poles = (-0.6663217653491247+0.883768997963187j,
                          -0.6663217653491247-0.883768997963187j),
=======
                 poles = (-1.0141284591434665 + 1.226826644413086j,
                          -1.0141284591434665 - 1.226826644413086j),
>>>>>>> 149d5e04
                 **kwargs):
        
        BicycleParameters.__init__(self, **kwargs)
        self.poles = poles    
<<<<<<< HEAD

=======
        
>>>>>>> 149d5e04
        
class WhippleCarvalloBicycleParameters(BicycleParameters):
    
    def __init__(self, 
                 bicycleParameterDict = meijaard2007_browser_jason, 
<<<<<<< HEAD

                 poles = (-18 + 0j, -19 + 0, -20 + 0j, 
                          -0.8598383045071387+0.9377250149806062j, 
                          -0.8598383045071387-0.9377250149806062j),
=======
                 poles = (-18 + 0j, -19 + 0, -20 + 0j, 
                          -1.2240726404163056+1.2879634520488243j, 
                          -1.2240726404163056-1.2879634520488243j),
>>>>>>> 149d5e04
                 **kwargs):
        
        # Meijard(2007) model and parameter set from bicycleparameters
        p = Meijaard2007ParameterSet(bicycleParameterDict, True)
        m = Meijaard2007Model(p)
        
        kwargs = dict(kwargs, l = p.parameters["w"], l_1 = p.parameters["w"] / 2)
        
        BicycleParameters.__init__(self, **kwargs)
        
        #physical parameters
        self.bp_model = m
        self.bp_params_set = p
        self.m = p.parameters["mB"] + p.parameters["mF"] + p.parameters["mH"] + p.parameters["mR"]
        self.g = p.parameters["g"]
        
        #control parameters
        self.poles = poles
        
    def get_state_space_matrices(self, v):
        """
        Calculate the state space matrices of the Whipple-Carvallo bicycle
        for the speed v. 

        Parameters
        ----------
        v : float
            Longitudinal forward speed in m/s.

        Returns
        -------
        A, B : numpy.ndarray
            State space matrices
        """
        
        return self.bp_model.form_state_space_matrices(v=v)


class InvPendulumBicycleParameters(BicycleParameters):
    """Calculate and update the parameters of a bicycle and it's rider.

    Inherits tactical parameters from VehicleParameters and dynamic and
    social force parameters from BicycleParameters.

    Provides physical and control parameters for the inverted pendulum bicycle
    and the 2D bicycle without pendulum.

    Default pysical bike parameter values taken from:
        Moore, J. K.(2015, June 30). Bicycle Control Design in Python/v3.
        Plotly Graphing Libraries. https://plotly.com/python/v3/ipython-
        notebooks/bicycle-control-design/
    """

    def __init__(
        self,
        # rider parameters
        v_max_riding: tuple = [-1.0, 7.0],
        v_desired_default: float = 5.0,
        hfov: float = np.pi * 2 / 3,
        a_max: tuple = [-3.0, 1.0],
        a_desired_default: tuple = [-1.0, 0.5],
        # bicycle parameters
        l: float = None,
        l_1: float = 0.5,
        l_2: float = 0.5,
        delta_max: float = 1.4,
        h: float = 1.0,
        m: float = 87.0,
        i_bike_longlong: float = 3.28,
        i_steer_vertvert: float = 0.07,
        c_steer: float = 50.0,
        # control parameters
        k_p_v: float = 10.0,
        k_d0_r2: float = -600.0,
        k_d1_r2: float = 0.2,
        k_p_r1: float = 0.25,
        k_i0_r1: float = 0.2,
        # simulation parameters
        t_s: float = 0.01,
        # operational paramters
        d_arrived_inter: float = 2.0,
        d_arrived_stop: float = 2.0,
        v_max_harddecel: float = 2.5,
        v_max_stop: float = 0.6,
        v_max_walk: float = 1.5,
        delta_max_walk: tuple = 0.174,
        # repulsive force field parameters
        f_0: float = 7.0,
        e_0: float = 0.995,
        e_1: float = 0.7,
        sigma_0: float = 0.5,
        sigma_1: float = 5.0,
        sigma_2: float = 0.3,
        sigma_3: float = 4.9,
        # physical constants
        g: float = 9.81,
    ) -> None:
        """Create the parameter set of a default rider and bicycle.

        TODO:
        - Add interface to set parameters to values other then the default.
        - Add randomness.
        - Add compatibility to SUMO *.rou.xml.

        Parameters
        ----------

        v_max_riding : tuple, optional
            Maximal longitudinal velocity of the bicycle for forward and back-
            ward motion, given as [backward, forward]. The default is [-1.,7.].
        v_desired_default : float, optional
            Default desired forward velocity of the cyclist. The default is 5..
        hfov : float, optional
            Horizontal field of view of the cyclist. The vehicle will react to
            other road users within that field of view and ignore those
            outside. The default is np.pi*2/3.
        a_max : tuple, optional
            Maximum possible de-/acceleration range given as [breaking,
            accelerating]. The default is (-3.,1.).
        a_desired_default : tuple, optional
            Default desired de-/acceleration range given as [breaking,
            accelerating]. The default is (-1., .5).

        l : float, optional
            Wheelbase of the bicycle. The default is 1.0. based on
            Moore (2015).
        l_1 : float, optional
            Front section of the wheelbase of the bicycle. The default is 0.5,
            based on Moore (2015).
        l_2 : float, optional
            Front section of the wheelbase of the bicycle. The default is 0.5,
            based on Moore (2015).
        delta_max : float, optional
            Mechanical maximum of the steering angle (symmetric). The default
            is 1.4.
        h : float, optional
            Length of the inverted pendulum or hight of the center of mass
            above the ground. The default is 1.0, based on Moore (2015).
        m : float, optional
            Combined mass of the rider and the bicycle, based on Moore (2015).
        i_bike_longlong : float, optional
            Rotational moment of inertia of the bicycle around the longitudinal
            axis on the ground. The default is 3.28, based on Moore (2015).
        i_steer_vertvert : float, optional
            Rotational moment of interia of the steer column around it's
            vertical axis of rotation. The default is 0.07.
        c_steer : float, optional
            Damping coefficent of the steer column dynamics. The default is 50.

        k_p_v : float, optional
            Proportional gain for velocity control. The default is 10.0.
        k_d0_r2 : float, optional
            Linear factor of the differential gain of controler R2 for steer/
            lean angle control. The default is -600. Must be negative.
        k_d1_r2 : float, optional
            Speed offset for the differential gain of controler R2
            for steer/lean angle control. The default is 0.2.
        k_p_r1 : float, optional
            Constant proportional gain of the yaw angle
            controler R1. The default is 0.25.
        k_i0_r1 : float, optional
            Linear factor of the speed-adaptive integral gain of the yaw angle
            controler R1. The default is 0.2.

        t_s : float, optional
            Sample time. The default is 0.01.

        d_arrived_inter : float, optional
            Distance to intermediate destination at which the destination
            counts are "arrived" and the vehicle continues to the next
            destination. The default is 2.0.
        d_arrived_stop : float, optional
            Distance to stop destination at which the destination counts as
            "arrived" and the vehicle may stop. The default is 2.0.
        v_max_stop : float, optional
            Maximum speed below which the vehcile may count as stopped.
            The default is 0.1.
        v_max_harddecel : float, optional
            Maximum speed below which the vehicle may apply hard decceleration
            for a normal stop at a stop destination. The default is 2.5.
        v_max_walk : float, optional
            Maximum speed above which the rider stops walking and starts
            riding. The default is 1.5.
        delta_max_walk : float, optional
            Maximum steer angle (symmetric) below which the rider may stop
            walking and start cycling. The default is 0.174.

        f_0 : float, optional
            Repulsive force magnitude at the ego-location of the bike. The
            default is 7.0 (m/s)
        e_0 : float, optional
            Exccentricity of the repulsive force ellipses, The default
            is 0.995.
        e_1 : float, optional
            Relative orientation modulation factor for the excentricity of
            the repulsive force ellipses. The default is 0.7.
        sigma_0 : float, optional
            Radial decay of the repulsive force. The default is 0.5.
        sigma_1 : float, optional
            Relative orientation modulation factor for the radial decay.
            The default is 5.0.
        sigma_2 : float, optional
            Relative radial position modulation factor for the radial decay.
            The default is 0.3.
        sigma_3 : float, optional
            Relative radial position and relative orientation cross-modulation
            factor for the radial decay. The default is 4.9.

        g : float, optional
            Graviational constant.


        Returns
        -------
        None
            DESCRIPTION.
        """

        BicycleParameters.__init__(
            self,
            v_max_riding=v_max_riding,
            v_desired_default=v_desired_default,
            hfov=hfov,
            a_max=a_max,
            a_desired_default=a_desired_default,
            l=l,
            l_1=l_1,
            l_2=l_2,
            delta_max=delta_max,
            k_p_v=k_p_v,
            t_s=t_s,
            d_arrived_inter=d_arrived_inter,
            d_arrived_stop=d_arrived_stop,
            v_max_stop=v_max_stop,
            v_max_harddecel=v_max_harddecel,
            f_0=f_0,
            e_0=e_0,
            e_1=e_1,
            sigma_0=sigma_0,
            sigma_1=sigma_1,
            sigma_2=sigma_2,
            sigma_3=sigma_3,
        )

        # Bike dimensions
        self.h = h
        self.m = m
        self.i_bike_longlong = i_bike_longlong
        self.i_steer_vertvert = i_steer_vertvert
        self.c_steer = c_steer

        # Control
        self.k_d0_r2 = k_d0_r2
        self.k_d1_r2 = k_d1_r2
        self.k_p_r1 = k_p_r1
        self.k_i0_r1 = k_i0_r1

        #
        self.v_max_walk = v_max_walk
        self.delta_max_walk = delta_max_walk

        # Pysical constants
        self.g = g

        # combined parameters
        self.tau_1_squared = (self.i_bike_longlong + self.m * self.h**2) / (
            self.m * self.g * self.h
        )

    # ---- PROPERTIES ----

    @property
    def m(self) -> float:
        return self._m

    @m.setter
    def m(self, m) -> None:
        if hasattr(self, "_m"):
            raise AttributeError("m is immutable.")
        if not isinstance(m, float):
            raise TypeError("m must be a float.")
        if not m >= 0:
            raise ValueError(
                f"m must be >=0, instead it was \
                             {m:.2f}"
            )
        self._m = m

    @property
    def h(self) -> float:
        return self._h

    @h.setter
    def h(self, h) -> None:
        if hasattr(self, "_h"):
            raise AttributeError("h is immutable.")
        if not isinstance(h, float):
            raise TypeError("h must be a float.")
        if not h >= 0:
            raise ValueError(
                f"h must be >=0, instead it was \
                             {h:.2f}"
            )
        self._h = h

    @property
    def i_bike_longlong(self) -> float:
        return self._i_bike_longlong

    @i_bike_longlong.setter
    def i_bike_longlong(self, i_bike_longlong) -> None:
        if hasattr(self, "_i_bike_longlong"):
            raise AttributeError("i_bike_longlong is immutable.")
        if not isinstance(i_bike_longlong, float):
            raise TypeError("i_bike_longlong must be a float.")
        if not i_bike_longlong >= 0:
            raise ValueError(
                f"i_bike_longlong must be >=0, instead it was \
                             {i_bike_longlong:.2f}"
            )
        self._i_bike_longlong = i_bike_longlong

    @property
    def i_steer_vertvert(self) -> float:
        return self._i_steer_vertvert

    @i_steer_vertvert.setter
    def i_steer_vertvert(self, i_steer_vertvert) -> None:
        if hasattr(self, "_i_steer_vertvert"):
            raise AttributeError("i_steer_vertvert is immutable.")
        if not isinstance(i_steer_vertvert, float):
            raise TypeError("i_steer_vertvert must be a float.")
        if not i_steer_vertvert >= 0:
            raise ValueError(
                f"i_steer_vertvert must be >=0, instead it was \
                             {i_steer_vertvert:.2f}"
            )
        self._i_steer_vertvert = i_steer_vertvert

    @property
    def c_steer(self) -> float:
        return self._c_steer

    @c_steer.setter
    def c_steer(self, c_steer) -> None:
        if hasattr(self, "_c_steer"):
            raise AttributeError("c_steer is immutable.")
        if not isinstance(c_steer, float):
            raise TypeError("c_steer must be a float.")
        if not c_steer >= 0:
            raise ValueError(
                f"c_steer must be >=0, instead it was \
                             {c_steer:.2f}"
            )
        self._c_steer = c_steer

    @property
    def k_d0_r2(self) -> float:
        return self._k_d0_r2

    @k_d0_r2.setter
    def k_d0_r2(self, k_d0_r2) -> None:
        if hasattr(self, "_k_d0_r2"):
            raise AttributeError("k_d0_r2 is immutable.")
        if not isinstance(k_d0_r2, float):
            raise TypeError("k_d0_r2 must be a float.")
        if not k_d0_r2 < 0:
            raise ValueError(
                f"k_d0_r2 must be <0 to stabilize the lean/steer \
                             angle loop, instead it was \
                             {k_d0_r2:.2f}"
            )
        self._k_d0_r2 = k_d0_r2

    @property
    def k_d1_r2(self) -> float:
        return self._k_d1_r2

    @k_d1_r2.setter
    def k_d1_r2(self, k_d1_r2) -> None:
        if hasattr(self, "_k_d1_r2"):
            raise AttributeError("k_d1_r2 is immutable.")
        if not isinstance(k_d1_r2, float):
            raise TypeError("k_d1_r2 must be a float.")
        self._k_d1_r2 = k_d1_r2

    @property
    def k_p_r1(self) -> float:
        return self._k_p_r1

    @k_p_r1.setter
    def k_p_r1(self, k_p_r1) -> None:
        if hasattr(self, "_k_p_r1"):
            raise AttributeError("k_p_r1 is immutable.")
        if not isinstance(k_p_r1, float):
            raise TypeError("k_p_r1 must be a float.")
        if not k_p_r1 >= 0:
            raise ValueError(
                f"k_p_r1 must be >=0, instead it was \
                             {k_p_r1:.2f}"
            )
        self._k_p_r1 = k_p_r1

    @property
    def k_i0_r1(self) -> float:
        return self._k_i0_r1

    @k_i0_r1.setter
    def k_i0_r1(self, k_i0_r1) -> None:
        if hasattr(self, "_k_i0_r1"):
            raise AttributeError("k_i0_r1 is immutable.")
        if not isinstance(k_i0_r1, float):
            raise TypeError("k_i0_r1 must be a float.")
        if not k_i0_r1 >= 0:
            raise ValueError(
                f"k_i0_r1 must be >=0, instead it was \
                             {k_i0_r1:.2f}"
            )
        self._k_i0_r1 = k_i0_r1

    @property
    def v_max_walk(self) -> float:
        return self._v_max_walk

    @v_max_walk.setter
    def v_max_walk(self, v_max_walk) -> None:
        if hasattr(self, "_v_max_walk"):
            raise AttributeError("v_max_walk is immutable.")
        if not isinstance(v_max_walk, float):
            raise TypeError("v_max_walk must be a float.")
        if not v_max_walk >= 0:
            raise ValueError(
                f"v_max_walk must be >=0, instead it was \
                             {v_max_walk:.2f}"
            )
        self._v_max_walk = v_max_walk

    @property
    def delta_max_walk(self) -> float:
        return self._delta_max_walk

    @delta_max_walk.setter
    def delta_max_walk(self, delta_max_walk) -> None:
        if hasattr(self, "_delta_max_walk"):
            raise AttributeError("delta_max_walk is immutable.")
        if not isinstance(delta_max_walk, float):
            raise TypeError("delta_max_walk must be a float.")
        if not 0 < delta_max_walk <= np.pi:
            raise ValueError(
                f"delta_max_walk must be in ]0,pi], instead it was \
                             {delta_max_walk:.2f}"
            )
        self._delta_max_walk = delta_max_walk

    # ---- METHODS ----

    def timevarying_combined_params(self, v: float) -> tuple[float, float]:
        """Calculate the time-varying (speed-dependend) combined parameters
        tau_2 and K of the lean angle dynamics (G_theta).

        Parameters
        ----------
        v : float
            Current speed of the bicycle.

        Returns
        -------
        K : float
            Parameter K.
        K_tau_2 : float
            Parameter K * tau_2

        """

        K_tau_2 = (v * self.l_2) / (self.g * (self.l))
        K = (v**2) / (self.g * (self.l))

        tau_3 = self.l / v

        return K, K_tau_2, tau_3

    def fullstate_feedback_gains(self, v):
        # K_x = np.array(
        #    [[6.26092881, -48.635, -6.92845026, -2.25215286, -2.15918001]]
        # )
        # K_u = -2.1591800063357907

        params_kx = np.array(
            #[
            #    [3.48203226e02, -5.12057324e03, 1.58364873e04, -1.98073306e04],
            #    [-4.51700000e01, 0.00000000e00, 0.00000000e00, 0.00000000e00],
            #    [-9.16379250e02, 1.31769807e04, -6.57341643e04, 8.22163589e04],
            #    [3.20214069e02, -4.69953797e03, 1.66378680e04, -2.43114309e04],
            #    [2.87549256e-08, -2.27913445e03, 0.00000000e00, 0.00000000e00],
            #]
            [
             [ 1.27977414e+02, -1.94670000e+03,  2.43962111e+03, -3.02454886e+03],
             [-4.51700000e+01,  0.00000000e+00,  0.00000000e+00,  0.00000000e+00],
             [-2.26494120e+00,  2.85310350e+00, -1.01263905e+04,  1.25543113e+04],
             [ 9.05946737e+00, -1.99832338e+02, -2.45608874e+03, -2.08063358e+02],
             [-3.38428663e-09, -2.27913445e+03,  0.00000000e+00,  0.00000000e+00],
             ]
        )

        params_ku = np.array(
            #[2.87524813e-08, -2.27913445e03, 0.00000000e00, 0.00000000e00]
            [-3.38638984e-09, -2.27913445e+03,  0.00000000e+00,  0.00000000e+00]
        )

        vdata = np.array((1, v**-1, v**-2, v**-3))

        K_x = params_kx @ vdata
        K_u = params_ku @ vdata

        K_x = K_x[np.newaxis, :]

        return K_x, K_u

    def update_dynamic_params(
        self, v: float
    ) -> tuple[tuple, tuple, tuple, tuple]:
        """Calculate the speed-dependend parameters of the model dynamics in
        z-domain.

        Uses the control toolbox to convert the discretize the time-continous
        systems.

        TODO: Check if this is slow.

        Parameters
        ----------
        v : float
            Current speed of the bicycle.

        Returns
        -------
        params_r1 : tuple[float, float]
            Parameters of the controler R1 dynamics given as (a,b).
        params_r2_delta : tuple[float, float]
            Parameters of the R2 * G_delta dynamics given as (a,b).
        params_theta : tuple[float, float]
            Parameters of the G_theta dynamics given as (a,b).
        params_psi : tuple[float, float]
            Parameters of the G_psi dynamics given as (a,b).
        """

        # time-varying parameters
        K, K_tau_2 = self.timevarying_combined_params(v)

        # controller gains [Kp, Ki, Kd]
        K_r2 = self.r2_adaptive_gain(v)
        K_r1 = self.r1_adaptive_gain(v)

        # Transfer function steer->yaw
        G_psi = ct.tf((1), ((self.l) / v, 0))

        # Transfer function for steer->lean
        G_theta = ct.tf((-K_tau_2, -K), (self.tau_1_squared, 0, -1))

        # Transfer functions for steering with inertia
        G_delta = ct.tf((1), (self.i_steer_vertvert, self.c_steer, 0))

        # Transfer functions of controllers
        G_r2 = ct.tf((K_r2[2], 0), (1))
        G_r1 = ct.tf((K_r1[2], K_r1[0], K_r1[1]), (1, 0))

        # Time-discrete transfer functions
        Gz_r1 = ct.sample_system(G_r1, self.t_s)
        Gz_psi = ct.sample_system(G_psi, self.t_s)
        Gz_r2_delta = ct.sample_system(ct.series(G_r2, G_delta), self.t_s)
        Gz_theta = ct.sample_system(G_theta, self.t_s)

        return (
            (Gz_r1.den[0][0], Gz_r1.num[0][0]),
            (Gz_r2_delta.den[0][0], Gz_r2_delta.num[0][0]),
            (Gz_theta.den[0][0], Gz_theta.num[0][0]),
            (Gz_psi.den[0][0], Gz_psi.num[0][0]),
        )

    def min_stable_speed_inner(self) -> float:
        """Calculate the speed v_min below which the inner loop becomes
        unstable.

        Returns
        -------
        v_min : float
            Minimum stable speed.
        """

        x = self.k_d0_r2
        y = self.c_steer * self.g * (self.l_1 + self.l_2)
        z = self.c_steer * self.g * (self.l_1 + self.l_2) * self.k_d1_r2
        v_min = (-y - np.sqrt(y**2 - 4 * x * z)) / (2 * x)

        return v_min<|MERGE_RESOLUTION|>--- conflicted
+++ resolved
@@ -1131,15 +1131,12 @@
     FIXED_POLES = 0+0j #must have a double pole at FIXED_POLES
     N_POLES = 4
     
-<<<<<<< HEAD
-    def __init__(self, poles = (0 + 0j, 
-                                0 + 0j, 
-                                -0.6838867187499997+0j + 0j, 
-                                -0.6838867187499997+0j + 0j),
+    def __init__(self, 
+                 poles = (0 + 0j, 
+                          0 + 0j, 
+                          -0.97626953125+0j + 0j, 
+                          -0.97626953125+0j + 0j), 
                  **kwargs):
-=======
-    def __init__(self, poles = (0 + 0j, 0 + 0j, -0.97626953125+0j + 0j, -0.97626953125+0j + 0j), **kwargs):
->>>>>>> 149d5e04
         BicycleParameters.__init__(self, **kwargs)
         self.poles = poles
         
@@ -1161,37 +1158,22 @@
 class PlanarBicycleParameters(BicycleParameters):
     
     def __init__(self, 
-<<<<<<< HEAD
-                 poles = (-0.6663217653491247+0.883768997963187j,
-                          -0.6663217653491247-0.883768997963187j),
-=======
                  poles = (-1.0141284591434665 + 1.226826644413086j,
                           -1.0141284591434665 - 1.226826644413086j),
->>>>>>> 149d5e04
                  **kwargs):
         
         BicycleParameters.__init__(self, **kwargs)
         self.poles = poles    
-<<<<<<< HEAD
-
-=======
-        
->>>>>>> 149d5e04
+
         
 class WhippleCarvalloBicycleParameters(BicycleParameters):
     
     def __init__(self, 
                  bicycleParameterDict = meijaard2007_browser_jason, 
-<<<<<<< HEAD
-
-                 poles = (-18 + 0j, -19 + 0, -20 + 0j, 
-                          -0.8598383045071387+0.9377250149806062j, 
-                          -0.8598383045071387-0.9377250149806062j),
-=======
+
                  poles = (-18 + 0j, -19 + 0, -20 + 0j, 
                           -1.2240726404163056+1.2879634520488243j, 
                           -1.2240726404163056-1.2879634520488243j),
->>>>>>> 149d5e04
                  **kwargs):
         
         # Meijard(2007) model and parameter set from bicycleparameters
